use bevy::sprite::{Sprite, SpriteSheetBundle};
use bevy::transform::TransformSystem::TransformPropagate;
use glam::{Vec2, Vec2Swizzles, Vec3Swizzles};
use leafwing_input_manager::action_state::ActionState;
use rapier2d::geometry::{Group, InteractionGroups};
use rapier2d::parry::query::TOIStatus;
use theseeker_engine::assets::animation::SpriteAnimation;
use theseeker_engine::gent::Gent;
use theseeker_engine::physics::{
    into_vec2, update_sprite_colliders, AnimationCollider, Collider,
    LinearVelocity, PhysicsWorld, ShapeCaster, ENEMY, ENEMY_HURT, ENEMY_INSIDE,
    GROUND, PLAYER, PLAYER_ATTACK,
};
use theseeker_engine::script::ScriptPlayer;

use super::arc_attack::{Arrow, Projectile};
use super::player_weapon::{is_player_using_bow, PlayerWeapon};
use super::{
<<<<<<< HEAD
    dash_icon_fx, player_dash_fx, AttackBundle, CanStealth, DashIcon,
    JumpCount, Knockback, Passives, PlayerStats, Pushback, StatType,
    Stealthing, Whirling,
=======
    dash_icon_fx, player_dash_fx, player_new_stats_mod, AttackBundle,
    CanStealth, DashIcon, DashStrike, DashType, JumpCount, KillCount,
    Knockback, Passives, PlayerStats, Pushback, StatType, Stealthing, Whirling,
>>>>>>> 8b9cca27
};
use crate::game::attack::{Attack, SelfPushback, Stealthed};
use crate::game::enemy::Enemy;
use crate::game::gentstate::{Facing, TransitionQueue, Transitionable};
use crate::game::player::{
    Attacking, CanAttack, CanDash, CoyoteTime, Dashing, Falling, Grounded,
    HitFreezeTime, Idle, Jumping, Player, PlayerAction, PlayerConfig,
    PlayerGfx, PlayerStateSet, Running, WallSlideTime, WhirlAbility,
};
use crate::prelude::{
    any_with_component, App, BuildChildren, Commands, DetectChanges,
    Direction2d, Entity, GameTickUpdate, GameTime, Has, IntoSystemConfigs,
    Plugin, Query, Res, Transform, TransformBundle, With, Without,
};
<<<<<<< HEAD
use crate::{camera::CameraShake, game::player::PlayerStatMod};
=======
use crate::StateDespawnMarker;
>>>>>>> 8b9cca27

/// Player behavior systems.
/// Do stuff here in states and add transitions to other states by pushing
/// to a TransitionQueue.
pub(crate) struct PlayerBehaviorPlugin;

impl Plugin for PlayerBehaviorPlugin {
    fn build(&self, app: &mut App) {
        app.add_systems(
            GameTickUpdate,
            (
                (
<<<<<<< HEAD
=======
                    gain_passives.run_if(resource_changed::<KillCount>),
                    player_new_stats_mod,
                ),
                (
>>>>>>> 8b9cca27
                    player_idle.run_if(any_with_component::<Idle>),
                    add_attack,
                    player_stealth,
                    player_whirl_charge.before(player_whirl),
                    player_whirl.before(player_attack),
                    player_attack.run_if(any_with_component::<Attacking>),
                    player_move,
                    player_can_dash.run_if(any_with_component::<CanDash>),
                    player_can_stealth.run_if(any_with_component::<CanStealth>),
                    player_run.run_if(any_with_component::<Running>),
                    player_jump.run_if(any_with_component::<Jumping>),
                    player_dash_strike.run_if(any_with_component::<DashStrike>),
                    player_dash.run_if(any_with_component::<Dashing>),
                    player_dash_fx
                        .after(player_dash)
                        .run_if(any_with_component::<Dashing>),
                    dash_icon_fx
                        .after(player_dash_fx)
                        .run_if(any_with_component::<DashIcon>),
                    player_grounded.run_if(any_with_component::<Grounded>),
                    player_falling.run_if(any_with_component::<Falling>),
                    crate::game::physics::knockback
                        // player_pushback
                        .run_if(any_with_component::<Knockback>)
                        .before(player_jump)
                        .after(player_sliding),
                    player_sliding
                        .before(player_jump)
                        .run_if(any_with_component::<Falling>),
                    bow_auto_aim
                        .after(player_move)
                        .before(player_attack)
                        .run_if(is_player_using_bow),
                )
                    .in_set(PlayerStateSet::Behavior)
                    .before(update_sprite_colliders),
                // consider a set for all movement/systems modify velocity, then collisions/move
                // moves based on velocity
                (
                    // hitfreeze,
                    set_movement_slots,
                    player_collisions,
                )
                    .chain()
                    .before(TransformPropagate)
                    .in_set(PlayerStateSet::Collisions),
            )
                .chain(),
        );
    }
}

pub fn player_stealth(
    mut query: Query<
        (
            &mut Stealthing,
            &mut TransitionQueue,
            &Gent,
        ),
        With<Player>,
    >,
    mut sprites: Query<&mut Sprite>,
    config: Res<PlayerConfig>,
    time: Res<GameTime>,
) {
    for (mut stealthing, mut transitions, gent) in query.iter_mut() {
        let mut sprite = sprites.get_mut(gent.e_gfx).unwrap();
        if stealthing.is_added() {
            // turn player stealth
            sprite.color = sprite.color.with_a(0.5);
        } else {
            stealthing.duration += 1.0 / time.hz as f32;
            if stealthing.duration > config.stealth_duration {
                sprite.color = sprite.color.with_a(1.);

                stealthing.duration = 0.0;
                transitions.push(Stealthing::new_transition(
                    CanStealth::new(&config),
                ));
            }
        }
    }
}
pub fn player_can_stealth(
    mut q_gent: Query<
        (
            &ActionState<PlayerAction>,
            &mut CanStealth,
            &mut TransitionQueue,
            &PlayerStatMod,
            &Gent,
        ),
        (With<Player>, With<Gent>),
    >,
    mut sprites: Query<&mut Sprite, With<PlayerGfx>>,
    time: Res<GameTime>,
    mut commands: Commands,
) {
    for (action_state, mut can_stealth, mut transition_queue, statmod, gent) in
        q_gent.iter_mut()
    {
        can_stealth.remaining_cooldown -= statmod.cdr / time.hz as f32;
        // Return to base sprite color when exiting stealth
        if can_stealth.is_added() {
            let mut sprite = sprites.get_mut(gent.e_gfx).unwrap();
            sprite.color = sprite.color.with_a(1.0);
        }
        if action_state.just_pressed(&PlayerAction::Stealth) {
            if can_stealth.remaining_cooldown <= 0.0 {
                transition_queue.push(CanStealth::new_transition(
                    Stealthing::default(),
                ));
            } else {
                commands.insert_resource(CameraShake::new(2.0, 1.0, 5.0));
            }
        }
    }
}

// TODO: change to using Added<attack::Hit>
fn _hitfreeze(
    mut player_q: Query<
        (
            Entity,
            &mut HitFreezeTime,
            &mut LinearVelocity,
        ),
        With<Player>,
    >,
    attack_q: Query<(Entity, &Attack)>,
    config: Res<PlayerConfig>,
) {
    // Track if we need to initialize a hitfreeze affect
    for (attack_entity, attack) in attack_q.iter() {
        if !attack.damaged_set.is_empty() {
            // Make sure the entity doing the attack is actually the player
            if let Ok((_, mut hitfreeze, _)) = player_q.get_mut(attack.attacker)
            {
                // If its the same exact attack entity as the last time the affect was activated.
                // (for example, if the attack wasn't despawned yet) we don't want to
                // trigger a timer reset again.
                if let Some(hitfreeze_last_entity) = hitfreeze.1 {
                    if hitfreeze_last_entity == attack_entity {
                        continue;
                    }
                }
                hitfreeze.0 = 0;
                hitfreeze.1 = Some(attack_entity);
            }
        }
    }

    for (_, mut hitfreeze, mut linear_vel) in player_q.iter_mut() {
        hitfreeze.0 = hitfreeze.0.saturating_add(1);
        // Where the actual affect is applied.
        // if its desired to check if its being applied in another system, can do a query and this
        // same check,
        if hitfreeze.0 < config.hitfreeze_ticks {
            linear_vel.0 = Vec2::ZERO;
        }
    }
}

fn player_idle(
    mut query: Query<
        (
            &ActionState<PlayerAction>,
            &mut TransitionQueue,
        ),
        (With<Grounded>, With<Idle>, With<Player>),
    >,
) {
    for (action_state, mut transitions) in query.iter_mut() {
        // check for direction input
        let mut direction: f32 = 0.0;
        if action_state.pressed(&PlayerAction::Move) {
            direction = action_state.value(&PlayerAction::Move);
        }
        if direction != 0.0 {
            transitions.push(Idle::new_transition(Running));
        }
    }
}

fn player_move(
    mut q_gent: Query<
        (
            &PlayerStats,
            &PlayerStatMod,
            &mut LinearVelocity,
            &ActionState<PlayerAction>,
            &mut Facing,
            Has<Grounded>,
            Has<Stealthing>,
            Has<Dashing>,
            Has<DashStrike>,
        ),
        (Without<Knockback>, With<Player>),
    >,
) {
    for (
        stats,
        stat_mod,
        mut velocity,
        action_state,
        mut facing,
        is_grounded,
        is_stealth,
        is_dashing,
        is_dash_strike,
    ) in q_gent.iter_mut()
    {
        // Uses high starting acceleration, to emulate "shoving" off the ground/start
        // Acceleration is per game tick.
        let initial_accel = stats.get(StatType::MoveAccelInit);
        let accel = stats.get(StatType::MoveAccel);

        // What "%" does our character get slowed down per game tick.
        // Todo: Have this value be determined by tile type at some point?
        let ground_friction = 0.7;
        let stealth_boost = get_stealth_boost(is_stealth);
        let controllable = !is_dash_strike;
        let mut direction = action_state.value(&PlayerAction::Move);
        let new_vel = if action_state.just_pressed(&PlayerAction::Move)
            && action_state.value(&PlayerAction::Move) != 0.0
            && controllable
        {
            (velocity.x + accel * direction * ground_friction)
                * stealth_boost
                * stat_mod.speed
        } else if action_state.pressed(&PlayerAction::Move)
            && action_state.value(&PlayerAction::Move) != 0.0
            && controllable
        {
            (velocity.x + initial_accel * direction * ground_friction)
                * stealth_boost
                * stat_mod.speed
        } else {
            // de-acceleration profile
            if is_grounded {
                velocity.x + ground_friction * -velocity.x
            } else {
                // airtime de-acceleration profile
                if action_state.just_released(&PlayerAction::Move) {
                    velocity.x
                        + initial_accel
                            * 0.5
                            * action_state.value(&PlayerAction::Move)
                } else {
                    let max_vel = velocity.x.abs();
                    (velocity.x + accel * -velocity.x.signum())
                        .clamp(-max_vel, max_vel)
                }
            }
        };

        if !is_dashing {
            velocity.x = new_vel.clamp(
                -stats.get(StatType::MoveVelMax)
                    * stealth_boost
                    * stat_mod.speed,
                stats.get(StatType::MoveVelMax)
                    * stealth_boost
                    * stat_mod.speed,
            );
        }
        if direction > 0.0 {
            *facing = Facing::Right;
        } else if direction < 0.0 {
            *facing = Facing::Left;
        }
    }
}

fn get_stealth_boost(stealth: bool) -> f32 {
    if stealth {
        1.15
    } else {
        1.0
    }
}

fn set_movement_slots(
    mut q_gent: Query<(&LinearVelocity, &Gent), With<Player>>,
    mut q_gfx_player: Query<
        &mut ScriptPlayer<SpriteAnimation>,
        With<PlayerGfx>,
    >,
) {
    for (velocity, gent) in q_gent.iter_mut() {
        if let Ok(mut player) = q_gfx_player.get_mut(gent.e_gfx) {
            if velocity.length() > 0.001 {
                if velocity.x.abs() > velocity.y.abs() {
                    player.set_slot("MovingVertically", false);
                    player.set_slot("MovingHorizontally", true);
                } else {
                    player.set_slot("MovingVertically", true);
                    player.set_slot("MovingHorizontally", false);
                }
            } else {
                player.set_slot("MovingVertically", false);
                player.set_slot("MovingHorizontally", false);
            }

            if velocity.y > 0.001 {
                player.set_slot("MovingUp", true);
            } else {
                player.set_slot("MovingUp", false);
            }
            if velocity.y < -0.001 {
                player.set_slot("MovingDown", true);
            } else {
                player.set_slot("MovingDown", false);
            }
            if velocity.x.abs() > 50.0 {
                player.set_slot("MovingSideways", true);
            } else {
                player.set_slot("MovingSideways", false);
            }
        }
    }
}

fn player_run(
    mut q_gent: Query<
        (
            &ActionState<PlayerAction>,
            &mut TransitionQueue,
        ),
        (
            With<Player>,
            With<Grounded>,
            With<Running>,
        ),
    >,
) {
    for (action_state, mut transitions) in q_gent.iter_mut() {
        let mut direction: f32 = 0.0;
        if action_state.pressed(&PlayerAction::Move) {
            direction = action_state.value(&PlayerAction::Move);
        }
        // should it account for decel and only transition to idle when player stops completely?
        // shouldnt be able to transition to idle if we also jump
        if direction == 0.0 && action_state.released(&PlayerAction::Jump) {
            transitions.push(Running::new_transition(Idle));
        }
    }
}

pub fn player_jump(
    mut query: Query<
        (
            &ActionState<PlayerAction>,
            &mut LinearVelocity,
            &mut Jumping,
            &mut TransitionQueue,
        ),
        With<Player>,
    >,
    config: Res<PlayerConfig>,
) {
    for (action_state, mut velocity, mut jumping, mut transitions) in
        query.iter_mut()
    {
        let deaccel_rate = config.jump_fall_accel;

        if jumping.is_added() {
            velocity.y += config.jump_vel_init;
        } else {
            if (velocity.y - deaccel_rate < 0.0)
                || action_state.released(&PlayerAction::Jump)
            {
                transitions.push(Jumping::new_transition(Falling));
            }
            velocity.y -= deaccel_rate;
        }

        velocity.y = velocity.y.clamp(0., config.jump_vel_init);
    }
}

pub fn player_can_dash(
    mut q_gent: Query<
        (
            &ActionState<PlayerAction>,
            &PlayerStatMod,
            &Facing,
            &mut CanDash,
            &mut LinearVelocity,
            &mut TransitionQueue,
            Option<&mut HitFreezeTime>,
        ),
        (With<Player>, With<Gent>),
    >,
    time: Res<GameTime>,
    config: Res<PlayerConfig>,
    mut commands: Commands,
) {
    for (
        action_state,
        statmod,
        facing,
        mut can_dash,
        mut velocity,
        mut transition_queue,
        hitfreeze,
    ) in q_gent.iter_mut()
    {
        can_dash.remaining_cooldown -= statmod.cdr / time.hz as f32;
        if action_state.just_pressed(&PlayerAction::Dash) {
            if can_dash.remaining_cooldown <= 0.0 {
                let dash_action = Dashing::from_action_state(action_state);
                dash_action.set_player_velocity(&mut velocity, facing, &config);
                transition_queue.push(CanDash::new_transition(dash_action));

                if let Some(mut hitfreeze) = hitfreeze {
                    *hitfreeze = HitFreezeTime(u32::MAX, None)
                }
            } else {
                commands.insert_resource(CameraShake::new(2.0, 1.0, 5.0));
            }
        }
    }
}

pub fn player_dash_strike(
    mut query: Query<
        (
            Entity,
            &Gent,
            &Facing,
            &mut DashStrike,
            &mut TransitionQueue,
            Has<Grounded>,
            Has<Stealthing>,
        ),
        With<Player>,
    >,
    mut commands: Commands,
    config: Res<PlayerConfig>,
) {
    for (
        entity,
        gent,
        facing,
        mut strike,
        mut transitions,
        is_grounded,
        is_stealthed,
    ) in query.iter_mut()
    {
        if strike.ticks == 10 {
            add_dash_strike_collider(
                &mut commands,
                &config,
                entity,
                gent,
                facing,
                is_stealthed,
            );
        }
        strike.ticks += 1;
        if strike.ticks == DashStrike::MAX * 8 {
            transitions.push(DashStrike::new_transition(
                CanDash::new(&config, &DashType::Downward),
            ));
            exit_dash(&mut transitions, is_grounded);
        }
    }
}

pub fn player_dash(
    mut query: Query<
        (
            &PlayerStats,
            &Facing,
            &mut LinearVelocity,
            &mut Dashing,
            &mut TransitionQueue,
            Has<Grounded>,
            Has<Stealthing>,
            Option<&mut HitFreezeTime>,
        ),
        With<Player>,
    >,
    config: Res<PlayerConfig>,
    time: Res<GameTime>,
) {
    for (
        stats,
        facing,
        mut velocity,
        mut dashing,
        mut transitions,
        is_grounded,
        is_stealth,
        hitfreeze,
    ) in query.iter_mut()
    {
        if dashing.is_added() {
            dashing.set_player_velocity(&mut velocity, facing, &config);
            if let Some(mut hitfreeze) = hitfreeze {
                *hitfreeze = HitFreezeTime(u32::MAX, None)
            }
        } else {
            dashing.duration += 1.0 / time.hz as f32;
            if dashing.duration > dashing.dash_duration(&config) {
                dashing.duration = 0.0;
                // slow our velocity to the players normal max velocity, without adjusting our trajectory
                let stealth_boost = get_stealth_boost(is_stealth);
                let max_x_vel = stats.get(StatType::MoveVelMax) * stealth_boost;

                if velocity.x.abs() > max_x_vel {
                    let slowdown_factor = max_x_vel / velocity.x.abs();
                    velocity.x *= slowdown_factor;
                    velocity.y *= slowdown_factor;
                }

                if dashing.hit {
                    // stop all movement when we slam into the ground, but leave our velocity when we hit through an enemy
                    if dashing.hit_ground {
                        velocity.x = 0.0;
                        velocity.y = 0.0;
                    }
                    transitions.push(Dashing::new_transition(
                        DashStrike::default(),
                    ));
                } else {
                    transitions.push(Dashing::new_transition(CanDash::new(
                        &config,
                        &dashing.dash_type,
                    )));
                    exit_dash(&mut transitions, is_grounded);
                }
            }
        }
    }
}

fn exit_dash(transitions: &mut TransitionQueue, is_grounded: bool) {
    if is_grounded {
        transitions.push(Running::new_transition(Idle));
    } else {
        transitions.push(Running::new_transition(Falling));
    }
    transitions.push(Attacking::new_transition(
        CanAttack::default(),
    ));
}

fn trigger_dash_strike(
    mut commands: &mut Commands,
    mut dashing: &mut Dashing,
    grounded: bool,
) {
    dashing.duration = f32::MAX;
    dashing.hit = true;
    dashing.hit_ground = grounded;
    commands.insert_resource(CameraShake::new(3.5, 0.4, 2.0));
}

fn add_dash_strike_collider(
    mut commands: &mut Commands,
    config: &PlayerConfig,
    entity: Entity,
    gent: &Gent,
    facing: &Facing,
    stealthed: bool,
) {
    let attack = commands
        .spawn((
            TransformBundle::from_transform(Transform::from_xyz(0.0, 0.0, 0.0)),
            AnimationCollider(gent.e_gfx),
            // TODO: ? ColliderMeta
            Collider::empty(InteractionGroups::new(
                PLAYER_ATTACK,
                ENEMY_HURT,
            )),
            Attack::new(16, entity),
            SelfPushback(Knockback::new(
                Vec2::new(
                    config.melee_self_pushback * -facing.direction(),
                    0.,
                ),
                config.melee_self_pushback_ticks,
            )),
            Pushback(Knockback::new(
                Vec2::new(
                    facing.direction() * config.melee_pushback,
                    0.,
                ),
                config.melee_pushback_ticks,
            )),
        ))
        .set_parent(entity)
        .id();

    if stealthed {
        commands.entity(attack).insert(Stealthed);
    };
}

pub fn player_collisions(
    spatial_query: Res<PhysicsWorld>,
    mut q_gent: Query<
        (
            Entity,
            &mut Transform,
            &mut LinearVelocity,
            &Collider,
            Option<&mut WallSlideTime>,
            Option<&mut Dashing>,
            Has<DashStrike>,
            Option<&mut Whirling>,
        ),
        With<Player>,
    >,
    mut q_enemy: Query<(Entity, &mut Collider), (With<Enemy>, Without<Player>)>,
    mut commands: Commands,
    time: Res<GameTime>,
    config: Res<PlayerConfig>,
) {
    for (
        entity,
        mut pos,
        mut linear_velocity,
        collider,
        slide,
        mut dashing,
        is_dash_strike,
        whirling,
    ) in q_gent.iter_mut()
    {
        let mut shape = collider.0.shared_shape().clone();
        let mut original_pos = pos.translation.xy();
        let mut possible_pos = pos.translation.xy();
        let z = pos.translation.z;
        let mut projected_velocity = linear_velocity.xy();
        let mut interaction = InteractionGroups {
            memberships: PLAYER,
            filter: Group::from_bits_truncate(0b10010),
        };

        let mut wall_slide = false;
        let dir = linear_velocity.x.signum();
        // We loop over the shape cast operation to check if the new trajectory might *also* collide.
        // This can happen in a corner for example, where the first collision is on one wall, and
        // so the velocity is only stopped in the x direction, but not the y, so without the extra
        // check with the new velocity and position, the y might clip the player through the roof
        // of the corner.
        // if we are not moving, we can not shapecast in direction of movement
        while let Ok(shape_dir) = Direction2d::new(projected_velocity) {
            if let Some((e, first_hit)) = spatial_query.shape_cast(
                possible_pos,
                shape_dir,
                &*shape,
                projected_velocity.length() / time.hz as f32 + 0.5,
                interaction,
                Some(entity),
            ) {
                // If we are colliding with an enemy
                if let Ok((enemy, mut collider)) = q_enemy.get_mut(e) {
                    // change collision groups to only include ground so on the next loop we can
                    // ignore enemies/check our ground collision
                    interaction = InteractionGroups {
                        memberships: PLAYER,
                        filter: GROUND,
                    };
                    match first_hit.status {
                        // if we are not yet inside the enemy, collide, but not if we are falling
                        // from above
                        TOIStatus::Converged | TOIStatus::OutOfIterations => {
                            // If we are dashing downwards, immediately cancel the dash, shake the camera, and start the attack animation, but don't do anything else.
                            if let Some(mut dashing) = dashing.as_mut() {
                                if dashing.is_down_dash() {
                                    // currently, this feels out of place, as the strike stops just short of the ground.
                                    // we currently do not have any flying enemies, so disabling dash strikes for enemies.

                                    // trigger_dash_strike(
                                    //     &mut commands,
                                    //     dashing,
                                    //     false,
                                    // );
                                }
                            }

                            // if we are also dashing, or whirling, ignore the collision
                            if dashing.is_none()
                                && whirling.is_none()
                                && !is_dash_strike
                            {
                                let sliding_plane =
                                    into_vec2(first_hit.normal1);
                                // configurable threshold for collision normal/sliding plane in case of physics instability
                                let threshold = 0.000001;
                                if !(1. - threshold..=1. + threshold)
                                    .contains(&sliding_plane.y)
                                {
                                    projected_velocity.x = linear_velocity.x
                                        - sliding_plane.x
                                            * linear_velocity
                                                .xy()
                                                .dot(sliding_plane);
                                }
                            }
                        },
                        // if we are already inside, modify the enemies collision group and add
                        // Inside so next frame we dont collide with them
                        TOIStatus::Penetrating => {
                            collider.0.set_collision_groups(
                                InteractionGroups {
                                    memberships: ENEMY_INSIDE,
                                    filter: Group::all(),
                                },
                            );
                            commands
                                .entity(enemy)
                                .insert(crate::game::enemy::Inside);
                        },
                        // maybe failed never happens?
                        TOIStatus::Failed => {
                            println!("player/enemy collision failed")
                        },
                    }
                // otherwise we are colliding with the ground
                } else {
                    match first_hit.status {
                        TOIStatus::Converged | TOIStatus::OutOfIterations => {
                            // Applies a very small amount of bounce, as well as sliding to the character
                            // the bounce helps prevent the player from getting stuck.
                            let sliding_plane = into_vec2(first_hit.normal1);

                            // If we are dashing downwards, immediately cancel the dash, shake the camera, and start the attack animation
                            if let Some(mut dashing) = dashing.as_mut() {
                                if dashing.is_down_dash() {
                                    trigger_dash_strike(
                                        &mut commands,
                                        dashing,
                                        true,
                                    );
                                }
                            }

                            let bounce_coefficient =
                                if dashing.is_some() || is_dash_strike {
                                    0.0
                                } else {
                                    0.05
                                };
                            let bounce_force = -sliding_plane
                                * linear_velocity.dot(sliding_plane)
                                * bounce_coefficient;

                            projected_velocity = linear_velocity.xy()
                                - sliding_plane
                                    * linear_velocity.xy().dot(sliding_plane);

                            // Applies downward friction only when player tries to push
                            // against the wall while falling. Ignores x component.
                            let friction_coefficient = config.sliding_friction;
                            let friction_force = if projected_velocity.y < -0.0
                            {
                                // make sure at least 1/2 of player is against the wall
                                // (because it looks weird to have the character hanging by their head)
                                if spatial_query
                                    .ray_cast(
                                        pos.translation.xy(),
                                        Vec2::new(dir, 0.0),
                                        shape
                                            .as_cuboid()
                                            .unwrap()
                                            .half_extents
                                            .x
                                            + 0.1,
                                        true,
                                        InteractionGroups {
                                            memberships: PLAYER,
                                            filter: GROUND,
                                        },
                                        Some(entity),
                                    )
                                    .is_some()
                                {
                                    wall_slide = true;
                                    -(projected_velocity.y
                                        * friction_coefficient)
                                } else {
                                    0.0
                                }
                            } else {
                                0.0
                            };
                            let friction_vec = Vec2::new(0.0, friction_force);

                            projected_velocity += friction_vec + bounce_force;

                            possible_pos = pos.translation.xy()
                                + (shape_dir.xy() * (first_hit.toi - 0.01));
                        },
                        TOIStatus::Penetrating => {
                            let depenetration = -linear_velocity.0;
                            projected_velocity += depenetration;
                            possible_pos = original_pos;
                        },
                        TOIStatus::Failed => {
                            println!("player/ground collision failed")
                        },
                    }
                }
                linear_velocity.0 = projected_velocity;
                pos.translation = possible_pos.extend(z);
            } else {
                break;
            }
        }

        // if the final collision results in zero x velocity, cancel the active dash
        if projected_velocity.x.abs() < 0.00001 {
            if let Some(mut dashing) = dashing {
                dashing.duration = f32::MAX;
            }
        }

        pos.translation = (pos.translation.xy()
            + linear_velocity.xy() * (1.0 / time.hz as f32))
            .extend(z);

        if let Some(mut slide) = slide {
            if wall_slide {
                slide.0 = 0.0;
            } else {
                slide.0 += 1.0 / time.hz as f32;
            }
        }
    }
}

/// Tries to keep the characters shape caster this far above the ground
///
/// Needs to be non-zero to avoid getting stuck in the ground.
const GROUNDED_THRESHOLD: f32 = 1.0;

fn player_grounded(
    spatial_query: Res<PhysicsWorld>,
    mut query: Query<
        (
            Entity,
            &ShapeCaster,
            &ActionState<PlayerAction>,
            &mut Transform,
            &mut TransitionQueue,
            Option<&mut CoyoteTime>,
            &mut JumpCount,
        ),
        (
            With<Player>,
            With<Grounded>,
            Without<Dashing>,
        ),
    >,
    time: Res<GameTime>,
    config: Res<PlayerConfig>,
) {
    // in seconds
    let max_coyote_time = config.max_coyote_time;
    for (
        entity,
        ray_cast_info,
        action_state,
        mut position,
        mut transitions,
        coyote_time,
        mut jump_count,
    ) in query.iter_mut()
    {
        let mut time_of_impact = 0.0;
        let is_falling = ray_cast_info
            .cast(&spatial_query, &position, Some(entity))
            .iter()
            .any(|x| {
                time_of_impact = x.1.toi;
                x.1.toi > GROUNDED_THRESHOLD + 0.01
            });
        // Ensures player character lands at the expected x height every time.
        if !is_falling && time_of_impact != 0.0 {
            position.translation.y =
                position.translation.y - time_of_impact + GROUNDED_THRESHOLD;
        }
        let mut in_c_time = false;
        if let Some(mut c_time) = coyote_time {
            if !is_falling {
                // resets the c_time every time ground gets close again.
                c_time.0 = 0.0;
            } else {
                c_time.0 += (1.0 / time.hz) as f32;
            }
            if c_time.0 < max_coyote_time {
                in_c_time = true;
            }
        };

        // just pressed seems to get missed sometimes... but we need it because pressed makes you
        // jump continuously if held
        // known issue https://github.com/bevyengine/bevy/issues/6183
        if action_state.just_pressed(&PlayerAction::Jump) {
            jump_count.0 = 1;
            transitions.push(Grounded::new_transition(Jumping))
        } else if is_falling && !in_c_time {
            jump_count.0 = 1;
            transitions.push(Grounded::new_transition(Falling))
        }
    }
}

fn player_falling(
    spatial_query: Res<PhysicsWorld>,
    mut query: Query<
        (
            Entity,
            &mut Transform,
            &mut LinearVelocity,
            &ActionState<PlayerAction>,
            &ShapeCaster,
            &mut TransitionQueue,
            &mut JumpCount,
        ),
        (
            With<Player>,
            With<Falling>,
            Without<Dashing>,
        ),
    >,
    time: Res<GameTime>,
    config: Res<PlayerConfig>,
) {
    for (
        entity,
        mut transform,
        mut velocity,
        action_state,
        hits,
        mut transitions,
        mut jump_count,
    ) in query.iter_mut()
    {
        let fall_accel = config.fall_accel;
        let mut falling = true;
        if let Some((_, toi)) =
            hits.cast(&spatial_query, &transform, Some(entity))
        {
            // if we are ~touching the ground
            if (toi.toi + velocity.y * (1.0 / time.hz) as f32)
                < GROUNDED_THRESHOLD
            {
                transitions.push(Falling::new_transition(Grounded));
                // stop falling
                velocity.y = 0.0;
                transform.translation.y =
                    transform.translation.y - toi.toi + GROUNDED_THRESHOLD;
                if action_state.pressed(&PlayerAction::Move) {
                    transitions.push(Falling::new_transition(Running));
                } else {
                    transitions.push(Falling::new_transition(Idle));
                }
                falling = false;
            }
        }
        if falling {
            if action_state.just_pressed(&PlayerAction::Jump)
                && jump_count.0 > 0
            {
                velocity.y = 0.0;
                jump_count.0 -= 1;

                // println!("air jump: {}", jump_count.0);
                transitions.push(Falling::new_transition(Jumping))
            }
            if velocity.y > 0.0 {
                velocity.y /= 1.2;
            }
            velocity.y -= fall_accel;
            velocity.y = velocity.y.clamp(
                -config.max_fall_vel,
                config.jump_vel_init,
            );
        }
    }
}

pub fn player_sliding(
    mut commands: Commands,
    mut query: Query<
        (
            Entity,
            &ActionState<PlayerAction>,
            &mut TransitionQueue,
            &mut WallSlideTime,
            &mut LinearVelocity,
            &mut JumpCount,
        ),
        With<Gent>,
    >,
    config: Res<PlayerConfig>,
) {
    for (
        entity,
        action_state,
        mut transitions,
        mut wall_slide_time,
        mut lin_vel,
        mut jump_count,
    ) in query.iter_mut()
    {
        let mut direction: f32 = 0.0;
        if action_state.pressed(&PlayerAction::Move) {
            direction = action_state.value(&PlayerAction::Move);
        }
        if wall_slide_time.sliding(&config) {
            jump_count.0 = 1;
        }
        if wall_slide_time.sliding(&config)
            && action_state.just_pressed(&PlayerAction::Jump)
        {
            let jump_direction = direction
                * if wall_slide_time.strict_sliding(&config) {
                    -1.0
                } else {
                    1.0
                };

            wall_slide_time.0 = f32::MAX;
            // Move away from the wall a bit so that friction stops
            lin_vel.x = -direction * config.move_accel_init;
            // Give a little boost for the frame that it takes for input to be received
            lin_vel.y = config.fall_accel;

            commands.entity(entity).insert(Knockback::new(
                Vec2::new(
                    config.wall_pushback * jump_direction,
                    0.,
                ),
                config.wall_pushback_ticks,
            ));

            jump_count.0 = 2;
            transitions.push(Falling::new_transition(Jumping))
        }
    }
}

fn add_attack(
    mut query: Query<
        (
            &mut TransitionQueue,
            &ActionState<PlayerAction>,
            Option<&CanAttack>,
            Option<&WhirlAbility>,
            Has<Grounded>,
        ),
        (
            Without<Attacking>,
            Without<Whirling>,
            Without<Dashing>,
            Without<DashStrike>,
            With<Player>,
        ),
    >,
    player_config: Res<PlayerConfig>,
    time: Res<GameTime>,
) {
    for (
        mut transitions,
        action_state,
        maybe_immediate,
        maybe_whirl_ability,
        is_grounded,
    ) in query.iter_mut()
    {
        if action_state.just_pressed(&PlayerAction::Attack) {
            transitions.push(CanAttack::new_transition(
                Attacking::default(),
            ));
        } else if let Some(can_attack) = maybe_immediate {
            if can_attack.immediate {
                transitions.push(CanAttack::new_transition(
                    Attacking::default(),
                ));
            }
        }
        if let Some(whirl) = maybe_whirl_ability {
            if whirl.energy
                - (Whirling::MIN_TICKS as f32 * player_config.whirl_cost
                    / time.hz as f32)
                > 0.0
                && is_grounded
                && action_state.pressed(&PlayerAction::Whirl)
            {
                transitions.push(CanAttack::new_transition(
                    Whirling::default(),
                ));
            }
        }
    }
}

fn player_attack(
    mut query: Query<
        (
            Entity,
            &Gent,
            &Facing,
            &Transform,
            Option<&WallSlideTime>,
            &mut Attacking,
            &mut TransitionQueue,
            &ActionState<PlayerAction>,
            &PlayerStatMod,
            Has<Stealthing>,
        ),
        (With<Player>, Without<Whirling>),
    >,
    mut commands: Commands,
    config: Res<PlayerConfig>,
    weapon: Res<PlayerWeapon>,
    time: Res<GameTime>,
) {
    for (
        entity,
        gent,
        facing,
        transform,
        wall_slide_time,
        mut attacking,
        mut transitions,
        action_state,
        stat_mod,
        stealthed,
    ) in query.iter_mut()
    {
        if attacking.ticks == 0 {
<<<<<<< HEAD
            let attack = commands
                .spawn((
                    TransformBundle::from_transform(Transform::from_xyz(
                        0.0, 0.0, 0.0,
                    )),
                    AnimationCollider(gent.e_gfx),
                    // TODO: ? ColliderMeta
                    Collider::empty(InteractionGroups::new(
                        PLAYER_ATTACK,
                        ENEMY_HURT,
                    )),
                    Attack::new(16, entity, 20. * stat_mod.attack),
                    SelfPushback(Knockback::new(
                        Vec2::new(
                            config.melee_self_pushback * -facing.direction(),
                            0.,
                        ),
                        config.melee_self_pushback_ticks,
                    )),
                    Pushback(Knockback::new(
                        Vec2::new(
                            facing.direction() * config.melee_pushback,
                            0.,
                        ),
                        config.melee_pushback_ticks,
                    )),
                ))
                .set_parent(entity)
                .id();
=======
            let attack = match *weapon {
                PlayerWeapon::Bow => {
                    let mut animation: ScriptPlayer<SpriteAnimation> =
                        ScriptPlayer::default();
                    animation.play_key("anim.player.BowBasicArrow");
                    animation.set_slot("Start", true);

                    let is_player_pressed_against_wall = wall_slide_time
                        .is_some_and(|s| s.is_pressed_against_wall(&time));
                    let arrow_direction = if is_player_pressed_against_wall {
                        -facing.direction()
                    } else {
                        facing.direction()
                    };
                    let vel = LinearVelocity(
                        Vec2::X * arrow_direction * config.arrow_velocity,
                    );

                    if !is_player_pressed_against_wall {
                        commands.entity(entity).insert(Knockback::new(
                            Vec2::new(
                                -facing.direction() * config.bow_self_pushback,
                                0.,
                            ),
                            config.bow_self_pushback_ticks,
                        ));
                    }

                    commands
                        .spawn((
                            Arrow,
                            SpriteSheetBundle {
                                transform: *transform,
                                ..Default::default()
                            },
                            Projectile { vel },
                            Collider::cuboid(
                                12.0,
                                3.0,
                                InteractionGroups::new(
                                    PLAYER_ATTACK,
                                    ENEMY_HURT | GROUND,
                                ),
                            ),
                            Attack::new(192, entity)
                                .with_damage(config.bow_attack_damage)
                                .with_max_targets(1),
                            Pushback(Knockback::new(
                                Vec2::new(
                                    facing.direction() * config.bow_pushback,
                                    0.,
                                ),
                                config.bow_pushback_ticks,
                            )),
                            animation,
                            StateDespawnMarker,
                        ))
                        .id()
                },
                PlayerWeapon::Sword => {
                    commands
                        .spawn((
                            TransformBundle::from_transform(
                                Transform::from_xyz(0.0, 0.0, 0.0),
                            ),
                            AnimationCollider(gent.e_gfx),
                            // TODO: ? ColliderMeta
                            Collider::empty(InteractionGroups::new(
                                PLAYER_ATTACK,
                                ENEMY_HURT,
                            )),
                            Attack::new(16, entity),
                            SelfPushback(Knockback::new(
                                Vec2::new(
                                    config.melee_self_pushback
                                        * -facing.direction(),
                                    0.,
                                ),
                                config.melee_self_pushback_ticks,
                            )),
                            Pushback(Knockback::new(
                                Vec2::new(
                                    facing.direction() * config.melee_pushback,
                                    0.,
                                ),
                                config.melee_pushback_ticks,
                            )),
                        ))
                        .set_parent(entity)
                        .id()
                },
            };
>>>>>>> 8b9cca27

            if stealthed {
                commands.entity(attack).insert(Stealthed);
            };
        }

        attacking.ticks += 1;
        let maximum_ticks = (((Attacking::MAX * 8) as f32 / stat_mod.cdr)
            as u32)
            .clamp(Attacking::MIN * 8, Attacking::MAX * 8);

        // if we are in the later half of attacking and another attack input was pressed,
        // indicate an immediate follow up on animation end
        if attacking.ticks >= maximum_ticks - 8
            && action_state.just_pressed(&PlayerAction::Attack)
        {
            attacking.followup = true;
        }

        // leave attacking state
        if attacking.ticks >= maximum_ticks {
            if attacking.followup {
                transitions.push(Attacking::new_transition(CanAttack {
                    immediate: true,
                }));
            } else {
                transitions.push(Attacking::new_transition(
                    CanAttack::default(),
                ));
            }
        }
    }
}

pub fn player_whirl_charge(
    mut query: Query<(&mut WhirlAbility, &PlayerStatMod), Without<Whirling>>,
    config: Res<PlayerConfig>,
    time: Res<GameTime>,
) {
    for (mut whirl, statmod) in query.iter_mut() {
        whirl.energy = (whirl.energy
            + (config.whirl_regen * statmod.cdr) / time.hz as f32)
            .clamp(0.0, config.max_whirl_energy);
    }
}

pub fn player_whirl(
    mut gent_query: Query<
        (
            Entity,
            &ActionState<PlayerAction>,
            &mut TransitionQueue,
            &mut Whirling,
            &mut WhirlAbility,
            &PlayerStatMod,
            Has<Stealthing>,
            &Gent,
        ),
        (
            With<Player>,
            Without<Dashing>,
            Without<DashStrike>,
        ),
    >,
    // attacks which have had their collider changed by the AnimationCollider system
    // TODO: need to not change collider unless there is a collider?
    attack_query: Query<
        &Attack,
        (
            With<AnimationCollider>,
            // Changed<Collider>,
        ),
    >,
    mut commands: Commands,
    config: Res<PlayerConfig>,
    time: Res<GameTime>,
) {
    for (
        entity,
        action_state,
        mut transitions,
        mut whirling,
        mut whirl_ability,
        stat_mod,
        is_stealthing,
        gent,
    ) in gent_query.iter_mut()
    {
        whirling.ticks += 1;
        whirl_ability.energy -= config.whirl_cost / time.hz as f32;
        if action_state.pressed(&PlayerAction::Whirl)
            || whirling.ticks < Whirling::MIN_TICKS
        {
            if let Some(attack_entity) = whirling.attack_entity {
                // if the attack entities collider was changed, set the attack to none
                if attack_query.get(attack_entity).is_err() {
                    whirling.attack_entity = None;
                }
            // if there is no attack, spawn a new one
            } else {
                let new_attack = commands
                    .spawn((
                        AttackBundle {
                            // lifetime of two frames...
                            attack: Attack::new(
                                24,
                                entity,
                                20. * stat_mod.attack,
                            ),
                            collider: Collider::empty(InteractionGroups::new(
                                PLAYER_ATTACK,
                                ENEMY_HURT,
                            )),
                        },
                        TransformBundle::from_transform(Transform::from_xyz(
                            0.0, 0.0, 0.0,
                        )),
                        AnimationCollider(gent.e_gfx),
                    ))
                    .set_parent(entity)
                    .id();
                if is_stealthing {
                    commands.entity(new_attack).insert(Stealthed);
                }
                whirling.attack_entity = Some(new_attack);
            }
        } else {
            // leave whirling state if button is not pressed and we are past min ticks
            if whirling.ticks >= Whirling::MIN_TICKS {
                transitions.push(Whirling::new_transition(
                    CanAttack::default(),
                ));
            }
        }
        if whirl_ability.energy < 0. {
            transitions.push(Whirling::new_transition(
                CanAttack::default(),
            ));
        }
    }
}

pub fn bow_auto_aim(
    mut q_gent: Query<(&mut Facing, &Transform), (With<Player>, With<Gent>)>,
    q_enemy: Query<Entity, With<Enemy>>,
    spatial_query: Res<PhysicsWorld>,
) {
    for (mut facing, transform) in q_gent.iter_mut() {
        let is_facing_enemies = spatial_query
            .ray_cast(
                transform.translation.xy(),
                Vec2::X * facing.direction(),
                f32::MAX,
                true,
                InteractionGroups {
                    memberships: PLAYER,
                    filter: ENEMY | GROUND,
                },
                None,
            )
            .is_some_and(|(entity, _)| q_enemy.contains(entity));

        let is_facing_away_from_enemy = spatial_query
            .ray_cast(
                transform.translation.xy(),
                Vec2::NEG_X * facing.direction(),
                f32::MAX,
                true,
                InteractionGroups {
                    memberships: PLAYER,
                    filter: ENEMY | GROUND,
                },
                None,
            )
            .is_some_and(|(entity, _)| q_enemy.contains(entity));

        if !is_facing_enemies && is_facing_away_from_enemy {
            *facing = facing.invert();
        }
    }
}<|MERGE_RESOLUTION|>--- conflicted
+++ resolved
@@ -16,15 +16,9 @@
 use super::arc_attack::{Arrow, Projectile};
 use super::player_weapon::{is_player_using_bow, PlayerWeapon};
 use super::{
-<<<<<<< HEAD
     dash_icon_fx, player_dash_fx, AttackBundle, CanStealth, DashIcon,
-    JumpCount, Knockback, Passives, PlayerStats, Pushback, StatType,
-    Stealthing, Whirling,
-=======
-    dash_icon_fx, player_dash_fx, player_new_stats_mod, AttackBundle,
-    CanStealth, DashIcon, DashStrike, DashType, JumpCount, KillCount,
-    Knockback, Passives, PlayerStats, Pushback, StatType, Stealthing, Whirling,
->>>>>>> 8b9cca27
+    DashStrike, DashType, JumpCount, KillCount, Knockback, Passives,
+    PlayerStats, Pushback, StatType, Stealthing, Whirling,
 };
 use crate::game::attack::{Attack, SelfPushback, Stealthed};
 use crate::game::enemy::Enemy;
@@ -39,11 +33,8 @@
     Direction2d, Entity, GameTickUpdate, GameTime, Has, IntoSystemConfigs,
     Plugin, Query, Res, Transform, TransformBundle, With, Without,
 };
-<<<<<<< HEAD
+use crate::StateDespawnMarker;
 use crate::{camera::CameraShake, game::player::PlayerStatMod};
-=======
-use crate::StateDespawnMarker;
->>>>>>> 8b9cca27
 
 /// Player behavior systems.
 /// Do stuff here in states and add transitions to other states by pushing
@@ -56,13 +47,6 @@
             GameTickUpdate,
             (
                 (
-<<<<<<< HEAD
-=======
-                    gain_passives.run_if(resource_changed::<KillCount>),
-                    player_new_stats_mod,
-                ),
-                (
->>>>>>> 8b9cca27
                     player_idle.run_if(any_with_component::<Idle>),
                     add_attack,
                     player_stealth,
@@ -498,6 +482,7 @@
             &mut TransitionQueue,
             Has<Grounded>,
             Has<Stealthing>,
+            &PlayerStatMod,
         ),
         With<Player>,
     >,
@@ -512,6 +497,7 @@
         mut transitions,
         is_grounded,
         is_stealthed,
+        player_stat_mod,
     ) in query.iter_mut()
     {
         if strike.ticks == 10 {
@@ -522,6 +508,7 @@
                 gent,
                 facing,
                 is_stealthed,
+                player_stat_mod.attack,
             );
         }
         strike.ticks += 1;
@@ -631,6 +618,7 @@
     gent: &Gent,
     facing: &Facing,
     stealthed: bool,
+    attack_mod: f32,
 ) {
     let attack = commands
         .spawn((
@@ -641,7 +629,7 @@
                 PLAYER_ATTACK,
                 ENEMY_HURT,
             )),
-            Attack::new(16, entity),
+            Attack::new(16, entity, 20. * attack_mod),
             SelfPushback(Knockback::new(
                 Vec2::new(
                     config.melee_self_pushback * -facing.direction(),
@@ -1203,37 +1191,6 @@
     ) in query.iter_mut()
     {
         if attacking.ticks == 0 {
-<<<<<<< HEAD
-            let attack = commands
-                .spawn((
-                    TransformBundle::from_transform(Transform::from_xyz(
-                        0.0, 0.0, 0.0,
-                    )),
-                    AnimationCollider(gent.e_gfx),
-                    // TODO: ? ColliderMeta
-                    Collider::empty(InteractionGroups::new(
-                        PLAYER_ATTACK,
-                        ENEMY_HURT,
-                    )),
-                    Attack::new(16, entity, 20. * stat_mod.attack),
-                    SelfPushback(Knockback::new(
-                        Vec2::new(
-                            config.melee_self_pushback * -facing.direction(),
-                            0.,
-                        ),
-                        config.melee_self_pushback_ticks,
-                    )),
-                    Pushback(Knockback::new(
-                        Vec2::new(
-                            facing.direction() * config.melee_pushback,
-                            0.,
-                        ),
-                        config.melee_pushback_ticks,
-                    )),
-                ))
-                .set_parent(entity)
-                .id();
-=======
             let attack = match *weapon {
                 PlayerWeapon::Bow => {
                     let mut animation: ScriptPlayer<SpriteAnimation> =
@@ -1278,7 +1235,7 @@
                                     ENEMY_HURT | GROUND,
                                 ),
                             ),
-                            Attack::new(192, entity)
+                            Attack::new(192, entity, 20. * stat_mod.attack)
                                 .with_damage(config.bow_attack_damage)
                                 .with_max_targets(1),
                             Pushback(Knockback::new(
@@ -1305,7 +1262,7 @@
                                 PLAYER_ATTACK,
                                 ENEMY_HURT,
                             )),
-                            Attack::new(16, entity),
+                            Attack::new(16, entity, 20. * stat_mod.attack),
                             SelfPushback(Knockback::new(
                                 Vec2::new(
                                     config.melee_self_pushback
@@ -1326,7 +1283,6 @@
                         .id()
                 },
             };
->>>>>>> 8b9cca27
 
             if stealthed {
                 commands.entity(attack).insert(Stealthed);
